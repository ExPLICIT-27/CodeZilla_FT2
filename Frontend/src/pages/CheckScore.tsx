<<<<<<< HEAD
import React, { useState } from "react";
import { motion } from "framer-motion";
import { Card, CardContent, CardHeader, CardTitle } from "@/components/ui/card";
import { Button } from "@/components/ui/button";
import { Input } from "@/components/ui/input";
import { Label } from "@/components/ui/label";
import {
  Select,
  SelectContent,
  SelectItem,
  SelectTrigger,
  SelectValue,
} from "@/components/ui/select";

import FloatingChatButton from "@/components/FloatingChatButton";
=======
import React, { useState } from 'react';
import { motion } from 'framer-motion';
import { Card, CardContent, CardHeader, CardTitle } from '@/components/ui/card';
import { Button } from '@/components/ui/button';
import { Input } from '@/components/ui/input';
import { Label } from '@/components/ui/label';
import { Select, SelectContent, SelectItem, SelectTrigger, SelectValue } from '@/components/ui/select';

import FloatingChatButton from '@/components/FloatingChatButton';
>>>>>>> 00e7883e
import {
  User,
  Briefcase,
  Home,
  Users,
  CreditCard,
  TrendingUp,
  Calculator,
  Star,
  Target,
} from "lucide-react";
import { Link, useNavigate } from "react-router-dom";
import OrbBackground from "@/components/ui/OrbBackground";
import Navigation from "@/components/Navigation";
import { useApp } from "@/context/AppContext";
import { FinancialData } from "@/types";

interface FormData {
  // Personal Information
  age: string;
  state: string;
  education_level: string;

  // Employment & Income
  employment_type: string;
  monthly_income: string;
  years_current_job: string;

  // Housing & Financial
  monthly_housing_cost: string;
  has_mortgage: string;
  bank_balance: string;
  monthly_savings: string;

  // Family
  num_dependents: string;

  // Credit & Loans
  num_credit_cards: string;
  has_student_loan: string;
  student_loan_payment: string;
  has_car_loan: string;
  car_loan_payment: string;

  // Credit History
  recent_credit_inquiries: string;
  late_payments_12m: string;
  bankruptcy_history: string;
  years_credit_history: string;
}

const CheckScore = () => {
  const navigate = useNavigate();
  const { submitFinancialData, loading, error, clearError } = useApp();
  const [formData, setFormData] = useState<FormData>({
<<<<<<< HEAD
    age: "",
    state: "",
    education_level: "",
    employment_type: "",
    monthly_income: "",
    years_current_job: "",
    monthly_housing_cost: "",
    has_mortgage: "",
    bank_balance: "",
    monthly_savings: "",
    num_dependents: "",
    num_credit_cards: "",
    has_student_loan: "",
    student_loan_payment: "",
    has_car_loan: "",
    car_loan_payment: "",
    recent_credit_inquiries: "",
    late_payments_12m: "",
    bankruptcy_history: "",
    years_credit_history: "",
=======
    age: '',
    state: '',
    education_level: '',
    employment_type: '',
    monthly_income: '',
    years_current_job: '',
    monthly_housing_cost: '',
    has_mortgage: '',
    bank_balance: '',
    monthly_savings: '',
    num_dependents: '',
    num_credit_cards: '',
    has_student_loan: '',
    student_loan_payment: '',
    has_car_loan: '',
    car_loan_payment: '',
    recent_credit_inquiries: '',
    late_payments_12m: '',
    bankruptcy_history: '',
    years_credit_history: ''
>>>>>>> 00e7883e
  });

  const [currentSection, setCurrentSection] = useState(0);

  const handleInputChange = (field: keyof FormData, value: string) => {
    setFormData((prev) => ({ ...prev, [field]: value }));
  };

  const handleSubmit = async (e: React.FormEvent) => {
    e.preventDefault();

    try {
      // Clear any previous errors
      clearError();

      // Transform FormData to FinancialData structure expected by API
      const financialData: FinancialData = {
        personal_info: {
          age: parseInt(formData.age) || 0,
          state: formData.state,
          education_level: formData.education_level,
        },
        employment_income: {
          employment_type: formData.employment_type,
          monthly_income: parseInt(formData.monthly_income) || 0,
          job_duration: formData.years_current_job,
        },
        housing: {
          monthly_cost: parseInt(formData.monthly_housing_cost) || 0,
          has_mortgage: formData.has_mortgage === "1",
          monthly_savings: parseInt(formData.monthly_savings) || 0,
          bank_balance: parseInt(formData.bank_balance) || 0,
        },
        family: {
          dependents: parseInt(formData.num_dependents) || 0,
        },
        credit_loans: {
          has_student_loan: formData.has_student_loan === "1",
          has_car_loan: formData.has_car_loan === "1",
          car_loan_payment: parseInt(formData.car_loan_payment) || 0,
          stud_loan_payments: parseInt(formData.student_loan_payment) || 0,
          credit_cards: parseInt(formData.num_credit_cards) || 0,
        },
        credit_behavior: {
          recent_inquiries: parseInt(formData.recent_credit_inquiries) || 0,
          late_payments: parseInt(formData.late_payments_12m) || 0,
          bankruptcy: formData.bankruptcy_history === "1",
          credit_history_years: parseInt(formData.years_credit_history) || 0,
        },
      };

      // Submit data to API
      await submitFinancialData(financialData);

      // Navigate to score result page on success
      navigate("/score-result");
    } catch (error) {
      console.error("Error submitting form:", error);
      // Error is handled by the context, just log it
    }
  };

  const sections = [
    {
      title: "Personal Information",
      icon: User,
<<<<<<< HEAD
      fields: ["age", "state", "education_level"],
=======
      fields: ['age', 'state', 'education_level']
>>>>>>> 00e7883e
    },
    {
      title: "Employment & Income",
      icon: Briefcase,
<<<<<<< HEAD
      fields: ["employment_type", "monthly_income", "years_current_job"],
=======
      fields: ['employment_type', 'monthly_income', 'years_current_job']
>>>>>>> 00e7883e
    },
    {
      title: "Housing & Financial",
      icon: Home,
<<<<<<< HEAD
      fields: ["monthly_housing_cost", "has_mortgage", "bank_balance", "monthly_savings"],
=======
      fields: ['monthly_housing_cost', 'has_mortgage', 'bank_balance', 'monthly_savings']
>>>>>>> 00e7883e
    },
    {
      title: "Family",
      icon: Users,
<<<<<<< HEAD
      fields: ["num_dependents"],
=======
      fields: ['num_dependents']
>>>>>>> 00e7883e
    },
    {
      title: "Credit & Loans",
      icon: CreditCard,
<<<<<<< HEAD
      fields: [
        "num_credit_cards",
        "has_student_loan",
        "student_loan_payment",
        "has_car_loan",
        "car_loan_payment",
      ],
=======
      fields: ['num_credit_cards', 'has_student_loan', 'student_loan_payment', 'has_car_loan', 'car_loan_payment']
>>>>>>> 00e7883e
    },
    {
      title: "Credit History",
      icon: TrendingUp,
<<<<<<< HEAD
      fields: [
        "recent_credit_inquiries",
        "late_payments_12m",
        "bankruptcy_history",
        "years_credit_history",
      ],
    },
  ];

  const stateOptions = [
    "AL",
    "AK",
    "AZ",
    "AR",
    "CA",
    "CO",
    "CT",
    "DE",
    "FL",
    "GA",
    "HI",
    "ID",
    "IL",
    "IN",
    "IA",
    "KS",
    "KY",
    "LA",
    "ME",
    "MD",
    "MA",
    "MI",
    "MN",
    "MS",
    "MO",
    "MT",
    "NE",
    "NV",
    "NH",
    "NJ",
    "NM",
    "NY",
    "NC",
    "ND",
    "OH",
    "OK",
    "OR",
    "PA",
    "RI",
    "SC",
    "SD",
    "TN",
    "TX",
    "UT",
    "VT",
    "VA",
    "WA",
    "WV",
    "WI",
    "WY",
    "DC",
=======
      fields: ['recent_credit_inquiries', 'late_payments_12m', 'bankruptcy_history', 'years_credit_history']
    }
  ];

  const stateOptions = [
    "AL", "AK", "AZ", "AR", "CA", "CO", "CT", "DE", "FL", "GA", "HI", "ID", "IL", "IN", "IA",
    "KS", "KY", "LA", "ME", "MD", "MA", "MI", "MN", "MS", "MO", "MT", "NE", "NV", "NH", "NJ",
    "NM", "NY", "NC", "ND", "OH", "OK", "OR", "PA", "RI", "SC", "SD", "TN", "TX", "UT", "VT",
    "VA", "WA", "WV", "WI", "WY", "DC"
>>>>>>> 00e7883e
  ];

  const educationOptions = [
    { value: "high_school", label: "High School" },
    { value: "some_college", label: "Some College" },
    { value: "bachelors", label: "Bachelor's Degree" },
    { value: "masters", label: "Master's Degree" },
<<<<<<< HEAD
    { value: "doctorate", label: "Doctorate/PhD" },
=======
    { value: "doctorate", label: "Doctorate/PhD" }
>>>>>>> 00e7883e
  ];

  const employmentOptions = [
    { value: "full_time", label: "Full Time" },
    { value: "part_time", label: "Part Time" },
    { value: "self_employed", label: "Self Employed" },
    { value: "unemployed", label: "Unemployed" },
    { value: "retired", label: "Retired" },
<<<<<<< HEAD
    { value: "student", label: "Student" },
=======
    { value: "student", label: "Student" }
>>>>>>> 00e7883e
  ];

  // Field configurations with human-friendly labels and examples
  const fieldConfig = {
    age: { label: "Age", placeholder: "e.g., 56", example: "56", type: "number" },
<<<<<<< HEAD
    state: {
      label: "State",
      placeholder: "Select your state",
      example: "TX",
      type: "select",
      options: stateOptions.map((s) => ({ value: s, label: s })),
    },
    education_level: {
      label: "Education Level",
      placeholder: "Select education level",
      example: "masters",
      type: "select",
      options: educationOptions,
    },
    employment_type: {
      label: "Employment Type",
      placeholder: "Select employment type",
      example: "full_time",
      type: "select",
      options: employmentOptions,
    },
    monthly_income: {
      label: "Monthly Income ($)",
      placeholder: "e.g., 4842",
      example: "4842",
      type: "number",
    },
    monthly_housing_cost: {
      label: "Monthly Housing Cost ($)",
      placeholder: "e.g., 2096",
      example: "2096",
      type: "number",
    },
    num_dependents: {
      label: "Number of Dependents",
      placeholder: "e.g., 2",
      example: "2",
      type: "number",
    },
    years_current_job: {
      label: "Years at Current Job",
      placeholder: "e.g., 7",
      example: "7",
      type: "number",
    },
    num_credit_cards: {
      label: "Number of Credit Cards",
      placeholder: "e.g., 2",
      example: "2",
      type: "number",
    },
    has_student_loan: {
      label: "Have Student Loan?",
      placeholder: "Select",
      example: "Yes",
      type: "select",
      options: [
        { value: "0", label: "No" },
        { value: "1", label: "Yes" },
      ],
    },
    student_loan_payment: {
      label: "Monthly Student Loan Payment ($)",
      placeholder: "e.g., 324",
      example: "324",
      type: "number",
    },
    has_car_loan: {
      label: "Have Car Loan?",
      placeholder: "Select",
      example: "Yes",
      type: "select",
      options: [
        { value: "0", label: "No" },
        { value: "1", label: "Yes" },
      ],
    },
    car_loan_payment: {
      label: "Monthly Car Loan Payment ($)",
      placeholder: "e.g., 209",
      example: "209",
      type: "number",
    },
    has_mortgage: {
      label: "Have Mortgage?",
      placeholder: "Select",
      example: "No",
      type: "select",
      options: [
        { value: "0", label: "No" },
        { value: "1", label: "Yes" },
      ],
    },
    bank_balance: {
      label: "Current Bank Balance ($)",
      placeholder: "e.g., 1309",
      example: "1309",
      type: "number",
    },
    monthly_savings: {
      label: "Monthly Savings ($)",
      placeholder: "e.g., 169",
      example: "169",
      type: "number",
    },
    recent_credit_inquiries: {
      label: "Recent Credit Inquiries (last 6 months)",
      placeholder: "e.g., 2",
      example: "2",
      type: "number",
    },
    late_payments_12m: {
      label: "Late Payments (last 12 months)",
      placeholder: "e.g., 1",
      example: "1",
      type: "number",
    },
    bankruptcy_history: {
      label: "Bankruptcy History",
      placeholder: "Select",
      example: "No",
      type: "select",
      options: [
        { value: "0", label: "No" },
        { value: "1", label: "Yes" },
      ],
    },
    years_credit_history: {
      label: "Years of Credit History",
      placeholder: "e.g., 32",
      example: "32",
      type: "number",
    },
=======
    state: { label: "State", placeholder: "Select your state", example: "TX", type: "select", options: stateOptions.map(s => ({ value: s, label: s })) },
    education_level: { label: "Education Level", placeholder: "Select education level", example: "masters", type: "select", options: educationOptions },
    employment_type: { label: "Employment Type", placeholder: "Select employment type", example: "full_time", type: "select", options: employmentOptions },
    monthly_income: { label: "Monthly Income ($)", placeholder: "e.g., 4842", example: "4842", type: "number" },
    monthly_housing_cost: { label: "Monthly Housing Cost ($)", placeholder: "e.g., 2096", example: "2096", type: "number" },
    num_dependents: { label: "Number of Dependents", placeholder: "e.g., 2", example: "2", type: "number" },
    years_current_job: { label: "Years at Current Job", placeholder: "e.g., 7", example: "7", type: "number" },
    num_credit_cards: { label: "Number of Credit Cards", placeholder: "e.g., 2", example: "2", type: "number" },
    has_student_loan: { label: "Have Student Loan?", placeholder: "Select", example: "Yes", type: "select", options: [{ value: "0", label: "No" }, { value: "1", label: "Yes" }] },
    student_loan_payment: { label: "Monthly Student Loan Payment ($)", placeholder: "e.g., 324", example: "324", type: "number" },
    has_car_loan: { label: "Have Car Loan?", placeholder: "Select", example: "Yes", type: "select", options: [{ value: "0", label: "No" }, { value: "1", label: "Yes" }] },
    car_loan_payment: { label: "Monthly Car Loan Payment ($)", placeholder: "e.g., 209", example: "209", type: "number" },
    has_mortgage: { label: "Have Mortgage?", placeholder: "Select", example: "No", type: "select", options: [{ value: "0", label: "No" }, { value: "1", label: "Yes" }] },
    bank_balance: { label: "Current Bank Balance ($)", placeholder: "e.g., 1309", example: "1309", type: "number" },
    monthly_savings: { label: "Monthly Savings ($)", placeholder: "e.g., 169", example: "169", type: "number" },
    recent_credit_inquiries: { label: "Recent Credit Inquiries (last 6 months)", placeholder: "e.g., 2", example: "2", type: "number" },
    late_payments_12m: { label: "Late Payments (last 12 months)", placeholder: "e.g., 1", example: "1", type: "number" },
    bankruptcy_history: { label: "Bankruptcy History", placeholder: "Select", example: "No", type: "select", options: [{ value: "0", label: "No" }, { value: "1", label: "Yes" }] },
    years_credit_history: { label: "Years of Credit History", placeholder: "e.g., 32", example: "32", type: "number" }
>>>>>>> 00e7883e
  };

  return (
    <div className="relative min-h-screen">
      <OrbBackground />
      <div className="fixed inset-0 bg-gradient-to-br from-black/20 via-transparent to-black/30 pointer-events-none -z-5"></div>

      <Navigation />

      <div className="pt-24 px-6 pb-12">
        <div className="max-w-4xl mx-auto">
          {/* Header */}
          <motion.div
            initial={{ opacity: 0, y: 20 }}
            animate={{ opacity: 1, y: 0 }}
            transition={{ duration: 0.6 }}
            className="text-center mb-12">
            <motion.div
              initial={{ opacity: 0, scale: 0.8 }}
              animate={{ opacity: 1, scale: 1 }}
              transition={{ duration: 0.6, delay: 0.2 }}
              className="flex justify-center mb-6">
              <div className="w-20 h-20 bg-gradient-to-r from-neon-blue to-neon-purple rounded-3xl flex items-center justify-center glow-effect">
                <Calculator className="w-10 h-10 text-white" />
              </div>
            </motion.div>

            <h1
              className="text-4xl md:text-5xl font-cred-heading font-bold text-white mb-4 tracking-tight uppercase"
              style={{ textShadow: "2px 2px 12px rgba(0, 0, 0, 0.8)" }}>
              Check Your Credit Score
            </h1>

            <p
              className="text-white/70 font-cred-body text-lg max-w-2xl mx-auto"
              style={{ textShadow: "1px 1px 6px rgba(0, 0, 0, 0.6)" }}>
              Get your personalized credit score based on alternative data and transparent scoring
            </p>
          </motion.div>

          {/* Progress Indicator */}
          <motion.div
            initial={{ opacity: 0, y: 20 }}
            animate={{ opacity: 1, y: 0 }}
            transition={{ duration: 0.6, delay: 0.3 }}
            className="mb-8">
            <div className="flex justify-center space-x-2 mb-4">
              {sections.map((_, index) => (
                <div
                  key={index}
                  className={`w-3 h-3 rounded-full transition-all duration-300 ${
                    index <= currentSection
                      ? "bg-gradient-to-r from-neon-blue to-neon-purple"
                      : "bg-white/20"
                  }`}
                />
              ))}
            </div>
            <p className="text-center text-white/60 font-cred-body text-sm">
              Step {currentSection + 1} of {sections.length}
            </p>
          </motion.div>

          {/* Form */}
          <motion.div
            initial={{ opacity: 0, y: 30 }}
            animate={{ opacity: 1, y: 0 }}
            transition={{ duration: 0.8, delay: 0.4 }}>
            <Card className="glass-effect border-white/10 glow-effect">
              <CardHeader className="text-center pb-6">
                <motion.div
                  initial={{ opacity: 0, scale: 0.8 }}
                  animate={{ opacity: 1, scale: 1 }}
                  transition={{ duration: 0.6 }}
                  className="flex justify-center mb-4">
                  {React.createElement(sections[currentSection].icon, {
                    className: "w-12 h-12 text-neon-blue",
                  })}
                </motion.div>

                <CardTitle
                  className="text-2xl font-cred-heading font-bold text-white tracking-tight uppercase"
                  style={{ textShadow: "2px 2px 8px rgba(0, 0, 0, 0.8)" }}>
                  {sections[currentSection].title}
                </CardTitle>
              </CardHeader>

              <CardContent>
                <form onSubmit={handleSubmit} className="space-y-6">
                  {/* Dynamic Form Sections */}
                  <motion.div
                    key={currentSection}
                    initial={{ opacity: 0, x: -20 }}
                    animate={{ opacity: 1, x: 0 }}
                    transition={{ duration: 0.6 }}
<<<<<<< HEAD
                    className="space-y-6">
=======
                    className="space-y-6"
                  >
>>>>>>> 00e7883e
                    {sections[currentSection].fields.map((fieldName) => {
                      const config = fieldConfig[fieldName as keyof typeof fieldConfig];
                      if (!config) return null;

                      return (
                        <div key={fieldName} className="space-y-2">
                          <Label className="text-white font-cred-body font-medium tracking-wide">
                            {config.label.toUpperCase()}
                            <span className="text-white/60 text-sm font-normal ml-2">
                              (Example: {config.example})
                            </span>
                          </Label>

<<<<<<< HEAD
                          {config.type === "number" ? (
=======
                          {config.type === 'number' ? (
>>>>>>> 00e7883e
                            <Input
                              type="text"
                              value={formData[fieldName as keyof FormData]}
                              onChange={(e) => {
                                // Only allow numbers
<<<<<<< HEAD
                                const value = e.target.value.replace(/[^0-9]/g, "");
=======
                                const value = e.target.value.replace(/[^0-9]/g, '');
>>>>>>> 00e7883e
                                handleInputChange(fieldName as keyof FormData, value);
                              }}
                              className="bg-black/20 border-white/20 text-white placeholder:text-white/40 focus:border-neon-blue focus:ring-neon-blue/20 font-cred-body"
                              placeholder={config.placeholder}
                            />
<<<<<<< HEAD
                          ) : config.type === "select" ? (
                            <Select
                              value={formData[fieldName as keyof FormData]}
                              onValueChange={(value) =>
                                handleInputChange(fieldName as keyof FormData, value)
                              }>
=======
                          ) : config.type === 'select' ? (
                            <Select
                              value={formData[fieldName as keyof FormData]}
                              onValueChange={(value) => handleInputChange(fieldName as keyof FormData, value)}
                            >
>>>>>>> 00e7883e
                              <SelectTrigger className="bg-black/20 border-white/20 text-white focus:border-neon-blue focus:ring-neon-blue/20 font-cred-body">
                                <SelectValue placeholder={config.placeholder} />
                              </SelectTrigger>
                              <SelectContent className="bg-black/90 border-white/20 text-white">
<<<<<<< HEAD
                                {(
                                  config as { options?: { value: string; label: string }[] }
                                ).options?.map((option) => (
                                  <SelectItem
                                    key={option.value}
                                    value={option.value}
                                    className="focus:bg-white/10">
                                    {option.label}
=======
                                {(config as any).options?.map((option: any) => (
                                  <SelectItem key={option.value || option} value={option.value || option} className="focus:bg-white/10">
                                    {option.label || option}
>>>>>>> 00e7883e
                                  </SelectItem>
                                ))}
                              </SelectContent>
                            </Select>
                          ) : null}
                        </div>
                      );
                    })}
                  </motion.div>
                </form>

                {/* Navigation Buttons */}
                <div className="flex justify-between items-center mt-8 pt-6 border-t border-white/10">
                  <Button
                    type="button"
                    variant="ghost"
                    onClick={() => setCurrentSection(Math.max(0, currentSection - 1))}
                    disabled={currentSection === 0}
                    className="text-white hover:bg-white/10 nike-button font-cred-body disabled:opacity-50">
                    Previous
                  </Button>

                  {currentSection < sections.length - 1 ? (
                    <Button
                      type="button"
                      onClick={() =>
                        setCurrentSection(Math.min(sections.length - 1, currentSection + 1))
                      }
                      className="bg-gradient-to-r from-neon-blue to-neon-purple hover:from-neon-purple hover:to-neon-pink text-white font-cred-heading font-bold px-6 py-3 tracking-wide uppercase nike-button">
                      Next
                    </Button>
                  ) : (
                    <Button
                      type="submit"
                      onClick={handleSubmit}
                      className="bg-gradient-to-r from-neon-blue to-neon-purple hover:from-neon-purple hover:to-neon-pink text-white font-cred-heading font-bold px-8 py-3 text-lg tracking-wide uppercase nike-button glow-effect">
                      <Target className="mr-2 w-5 h-5" />
                      Check My Score
                    </Button>
                  )}
                </div>
              </CardContent>
            </Card>
          </motion.div>
        </div>
      </div>
      {/* Floating Chat Button */}
      <FloatingChatButton />
    </div>
  );
};

export default CheckScore;<|MERGE_RESOLUTION|>--- conflicted
+++ resolved
@@ -1,4 +1,4 @@
-<<<<<<< HEAD
+
 import React, { useState } from "react";
 import { motion } from "framer-motion";
 import { Card, CardContent, CardHeader, CardTitle } from "@/components/ui/card";
@@ -14,17 +14,6 @@
 } from "@/components/ui/select";
 
 import FloatingChatButton from "@/components/FloatingChatButton";
-=======
-import React, { useState } from 'react';
-import { motion } from 'framer-motion';
-import { Card, CardContent, CardHeader, CardTitle } from '@/components/ui/card';
-import { Button } from '@/components/ui/button';
-import { Input } from '@/components/ui/input';
-import { Label } from '@/components/ui/label';
-import { Select, SelectContent, SelectItem, SelectTrigger, SelectValue } from '@/components/ui/select';
-
-import FloatingChatButton from '@/components/FloatingChatButton';
->>>>>>> 00e7883e
 import {
   User,
   Briefcase,
@@ -80,28 +69,7 @@
   const navigate = useNavigate();
   const { submitFinancialData, loading, error, clearError } = useApp();
   const [formData, setFormData] = useState<FormData>({
-<<<<<<< HEAD
-    age: "",
-    state: "",
-    education_level: "",
-    employment_type: "",
-    monthly_income: "",
-    years_current_job: "",
-    monthly_housing_cost: "",
-    has_mortgage: "",
-    bank_balance: "",
-    monthly_savings: "",
-    num_dependents: "",
-    num_credit_cards: "",
-    has_student_loan: "",
-    student_loan_payment: "",
-    has_car_loan: "",
-    car_loan_payment: "",
-    recent_credit_inquiries: "",
-    late_payments_12m: "",
-    bankruptcy_history: "",
-    years_credit_history: "",
-=======
+
     age: '',
     state: '',
     education_level: '',
@@ -122,7 +90,6 @@
     late_payments_12m: '',
     bankruptcy_history: '',
     years_credit_history: ''
->>>>>>> 00e7883e
   });
 
   const [currentSection, setCurrentSection] = useState(0);
@@ -189,43 +156,28 @@
     {
       title: "Personal Information",
       icon: User,
-<<<<<<< HEAD
       fields: ["age", "state", "education_level"],
-=======
-      fields: ['age', 'state', 'education_level']
->>>>>>> 00e7883e
+
     },
     {
       title: "Employment & Income",
       icon: Briefcase,
-<<<<<<< HEAD
-      fields: ["employment_type", "monthly_income", "years_current_job"],
-=======
       fields: ['employment_type', 'monthly_income', 'years_current_job']
->>>>>>> 00e7883e
     },
     {
       title: "Housing & Financial",
       icon: Home,
-<<<<<<< HEAD
-      fields: ["monthly_housing_cost", "has_mortgage", "bank_balance", "monthly_savings"],
-=======
       fields: ['monthly_housing_cost', 'has_mortgage', 'bank_balance', 'monthly_savings']
->>>>>>> 00e7883e
     },
     {
       title: "Family",
       icon: Users,
-<<<<<<< HEAD
-      fields: ["num_dependents"],
-=======
       fields: ['num_dependents']
->>>>>>> 00e7883e
     },
     {
       title: "Credit & Loans",
       icon: CreditCard,
-<<<<<<< HEAD
+
       fields: [
         "num_credit_cards",
         "has_student_loan",
@@ -233,14 +185,12 @@
         "has_car_loan",
         "car_loan_payment",
       ],
-=======
-      fields: ['num_credit_cards', 'has_student_loan', 'student_loan_payment', 'has_car_loan', 'car_loan_payment']
->>>>>>> 00e7883e
+
     },
     {
       title: "Credit History",
       icon: TrendingUp,
-<<<<<<< HEAD
+
       fields: [
         "recent_credit_inquiries",
         "late_payments_12m",
@@ -302,17 +252,6 @@
     "WI",
     "WY",
     "DC",
-=======
-      fields: ['recent_credit_inquiries', 'late_payments_12m', 'bankruptcy_history', 'years_credit_history']
-    }
-  ];
-
-  const stateOptions = [
-    "AL", "AK", "AZ", "AR", "CA", "CO", "CT", "DE", "FL", "GA", "HI", "ID", "IL", "IN", "IA",
-    "KS", "KY", "LA", "ME", "MD", "MA", "MI", "MN", "MS", "MO", "MT", "NE", "NV", "NH", "NJ",
-    "NM", "NY", "NC", "ND", "OH", "OK", "OR", "PA", "RI", "SC", "SD", "TN", "TX", "UT", "VT",
-    "VA", "WA", "WV", "WI", "WY", "DC"
->>>>>>> 00e7883e
   ];
 
   const educationOptions = [
@@ -320,11 +259,9 @@
     { value: "some_college", label: "Some College" },
     { value: "bachelors", label: "Bachelor's Degree" },
     { value: "masters", label: "Master's Degree" },
-<<<<<<< HEAD
+
     { value: "doctorate", label: "Doctorate/PhD" },
-=======
-    { value: "doctorate", label: "Doctorate/PhD" }
->>>>>>> 00e7883e
+
   ];
 
   const employmentOptions = [
@@ -333,17 +270,14 @@
     { value: "self_employed", label: "Self Employed" },
     { value: "unemployed", label: "Unemployed" },
     { value: "retired", label: "Retired" },
-<<<<<<< HEAD
+
     { value: "student", label: "Student" },
-=======
-    { value: "student", label: "Student" }
->>>>>>> 00e7883e
+
   ];
 
   // Field configurations with human-friendly labels and examples
   const fieldConfig = {
     age: { label: "Age", placeholder: "e.g., 56", example: "56", type: "number" },
-<<<<<<< HEAD
     state: {
       label: "State",
       placeholder: "Select your state",
@@ -477,27 +411,7 @@
       example: "32",
       type: "number",
     },
-=======
-    state: { label: "State", placeholder: "Select your state", example: "TX", type: "select", options: stateOptions.map(s => ({ value: s, label: s })) },
-    education_level: { label: "Education Level", placeholder: "Select education level", example: "masters", type: "select", options: educationOptions },
-    employment_type: { label: "Employment Type", placeholder: "Select employment type", example: "full_time", type: "select", options: employmentOptions },
-    monthly_income: { label: "Monthly Income ($)", placeholder: "e.g., 4842", example: "4842", type: "number" },
-    monthly_housing_cost: { label: "Monthly Housing Cost ($)", placeholder: "e.g., 2096", example: "2096", type: "number" },
-    num_dependents: { label: "Number of Dependents", placeholder: "e.g., 2", example: "2", type: "number" },
-    years_current_job: { label: "Years at Current Job", placeholder: "e.g., 7", example: "7", type: "number" },
-    num_credit_cards: { label: "Number of Credit Cards", placeholder: "e.g., 2", example: "2", type: "number" },
-    has_student_loan: { label: "Have Student Loan?", placeholder: "Select", example: "Yes", type: "select", options: [{ value: "0", label: "No" }, { value: "1", label: "Yes" }] },
-    student_loan_payment: { label: "Monthly Student Loan Payment ($)", placeholder: "e.g., 324", example: "324", type: "number" },
-    has_car_loan: { label: "Have Car Loan?", placeholder: "Select", example: "Yes", type: "select", options: [{ value: "0", label: "No" }, { value: "1", label: "Yes" }] },
-    car_loan_payment: { label: "Monthly Car Loan Payment ($)", placeholder: "e.g., 209", example: "209", type: "number" },
-    has_mortgage: { label: "Have Mortgage?", placeholder: "Select", example: "No", type: "select", options: [{ value: "0", label: "No" }, { value: "1", label: "Yes" }] },
-    bank_balance: { label: "Current Bank Balance ($)", placeholder: "e.g., 1309", example: "1309", type: "number" },
-    monthly_savings: { label: "Monthly Savings ($)", placeholder: "e.g., 169", example: "169", type: "number" },
-    recent_credit_inquiries: { label: "Recent Credit Inquiries (last 6 months)", placeholder: "e.g., 2", example: "2", type: "number" },
-    late_payments_12m: { label: "Late Payments (last 12 months)", placeholder: "e.g., 1", example: "1", type: "number" },
-    bankruptcy_history: { label: "Bankruptcy History", placeholder: "Select", example: "No", type: "select", options: [{ value: "0", label: "No" }, { value: "1", label: "Yes" }] },
-    years_credit_history: { label: "Years of Credit History", placeholder: "e.g., 32", example: "32", type: "number" }
->>>>>>> 00e7883e
+
   };
 
   return (
@@ -593,12 +507,8 @@
                     initial={{ opacity: 0, x: -20 }}
                     animate={{ opacity: 1, x: 0 }}
                     transition={{ duration: 0.6 }}
-<<<<<<< HEAD
+
                     className="space-y-6">
-=======
-                    className="space-y-6"
-                  >
->>>>>>> 00e7883e
                     {sections[currentSection].fields.map((fieldName) => {
                       const config = fieldConfig[fieldName as keyof typeof fieldConfig];
                       if (!config) return null;
@@ -612,45 +522,33 @@
                             </span>
                           </Label>
 
-<<<<<<< HEAD
+
                           {config.type === "number" ? (
-=======
-                          {config.type === 'number' ? (
->>>>>>> 00e7883e
                             <Input
                               type="text"
                               value={formData[fieldName as keyof FormData]}
                               onChange={(e) => {
                                 // Only allow numbers
-<<<<<<< HEAD
                                 const value = e.target.value.replace(/[^0-9]/g, "");
-=======
-                                const value = e.target.value.replace(/[^0-9]/g, '');
->>>>>>> 00e7883e
+
                                 handleInputChange(fieldName as keyof FormData, value);
                               }}
                               className="bg-black/20 border-white/20 text-white placeholder:text-white/40 focus:border-neon-blue focus:ring-neon-blue/20 font-cred-body"
                               placeholder={config.placeholder}
                             />
-<<<<<<< HEAD
+
                           ) : config.type === "select" ? (
                             <Select
                               value={formData[fieldName as keyof FormData]}
                               onValueChange={(value) =>
                                 handleInputChange(fieldName as keyof FormData, value)
                               }>
-=======
-                          ) : config.type === 'select' ? (
-                            <Select
-                              value={formData[fieldName as keyof FormData]}
-                              onValueChange={(value) => handleInputChange(fieldName as keyof FormData, value)}
-                            >
->>>>>>> 00e7883e
+
                               <SelectTrigger className="bg-black/20 border-white/20 text-white focus:border-neon-blue focus:ring-neon-blue/20 font-cred-body">
                                 <SelectValue placeholder={config.placeholder} />
                               </SelectTrigger>
                               <SelectContent className="bg-black/90 border-white/20 text-white">
-<<<<<<< HEAD
+
                                 {(
                                   config as { options?: { value: string; label: string }[] }
                                 ).options?.map((option) => (
@@ -659,11 +557,6 @@
                                     value={option.value}
                                     className="focus:bg-white/10">
                                     {option.label}
-=======
-                                {(config as any).options?.map((option: any) => (
-                                  <SelectItem key={option.value || option} value={option.value || option} className="focus:bg-white/10">
-                                    {option.label || option}
->>>>>>> 00e7883e
                                   </SelectItem>
                                 ))}
                               </SelectContent>
